--- conflicted
+++ resolved
@@ -237,15 +237,11 @@
       }
     }
 
-<<<<<<< HEAD
-    return await tr.alterTeamInfo(tid, alters);
-=======
     if (setPassword !== undefined && setPassword !== null) {
       alters.password = await util.hashPassword(setPassword);
     }
 
-    await tr.alterTeamInfo(tid, alters);
->>>>>>> 7dd013c4
+    return await tr.alterTeamInfo(tid, alters);
   });
 
   if (success) {
