const Database = require('./db.js').Database;
const mysql = require('mysql');
const util = require('../util.js');

/**
 * Maps a property set from an input object onto a new object.
 * @param {Object} obj    the input object
 * @param {Object} props  a mapping of input -> output properties (i.e. the key
 *                        represents the property names in input object, and
 *                        value represents the corresponding property names in
 *                        output object)
 * @return {Object} the output object.
 */
function mapProperties(obj, props) {
  ret = {};
  for (const name of Object.getOwnPropertyNames(obj)) {
    ret[props[name]] = obj[name];
  }
  return ret;
}

/**
 * This is Justin's attempt at extending the Database instance to
 * include SQL and prepared statements. It is probably very bad.
 */
class SQLDatabase extends Database {
  /**
   * Constructs a new SQLDatabase backend from a set of options, which is
   * directly passed to mysql.createConnection.
   * @param {Object} options    the set of options
   */
  constructor(options) {
    super();
    this.con = mysql.createConnection(options);
    this.isConnected = false;

    // Promisify the query function
    this.con.constructor.prototype.query[util.promisify.custom] = (...args) => {
      return new Promise((resolve, reject) => {
        args.push((error, res, flds) => {
          if (error) reject(error);
          else resolve({result: res, field: flds});
        });
        this.con.query(...args);
      });
    };

    this.pcon = util.promisifyObj(this.con);
    this.tcount = 0;
  }

  /**
   * Make the actual connection to the remote SQL instance.
   */
  async connect() {
    if (!this.isConnected) {
      await this.pcon.connect();
      this.isConnected = true;
    }
  }

  /**
   * Closes the connection
   */
  close() {
    this.con.end();
  }

  /**
   * Does the actual begin transaction.
   */
  async _beginTransaction() {
    await this.pcon.beginTransaction();
  }

  /**
   * Does the actual commiting
   */
  async _commit() {
    await this.pcon.commit();
  }

  /**
   * Does the actual rollback
   */
  async _rollback() {
    await this.pcon.rollback();
  }

  /**
   * Clears all values. Note that depending on the underlying implementation,
   * this may issue an autocommit!
   */
  async clear() {
    if (this.pcon) {
      // TODO:
      const entityList = ['Help_Ticket', 'Skills_Req', 'Choice', 'Project',
        'Team', 'UTD_Personnel', 'Student',
        'Faculty', 'Faculty_Or_Team', 'Users'];
      const deleteEntity = 'DELETE FROM ??';
      let i;
      for (i = 0; i < entityList.length; i++) {
        await this.pcon.query(deleteEntity, entityList[i]);
      }
    }
  }

  /**
   * Search a user by an email, returns the respective user ID.
   * @param {String} email    the email to search on
   * @return {Number} the corresponding user ID. If not found, returns -1.
   */
  async searchUserByEmail(email) {
    const qstr = 'SELECT UserId FROM Users WHERE Email = ?';
    const res = (await this.pcon.query(qstr, [email])).result;
    if (res.length) {
      return res[0].UserId;
    } else {
      return -1;
    }
  }

  /**
   * Insert a student into the database.
   * @param {String} uid    the user id to insert at.
   * @param {Object} ui     the attributes of the user
   */
  async insertUserInfo(uid, ui) {
    const qstr = 'INSERT INTO Users (UserID, Fname, Lname, Email, ' +
      'Address, is_utd, is_employee) VALUES (?, ?, ?, ?, ?, ?, ?)';
    await this.pcon.query(qstr, [uid, ui.fname, ui.lname, ui.email, ui.address,
      ui.isUtd, ui.isEmployee]);
  }

  /**
   * Insert a faculty into the database.
   * @param {String} uid      the user id to insert at.
   * @param {Object} userInfo the attributes of the user
   */
  async insertUTDInfo(uid, userInfo) {
    console.log(uid + 'hello this is insertUTDrInfo uid check');
    const createUTDPerson = 'INSERT INTO UTD_Personnel (Uid, UType, ' +
    'NetID, isAdmin) VALUES (?, ?, ?, ?)';
    await this.pcon.query(createUTDPerson, [uid, userInfo.uType,
      userInfo.netID, userInfo.isAdmin]);
  }

  /**
   * Insert a student into the database.
   * @param {String} uid      the user id to insert at.
   * @param {Object} userInfo the attributes of the user
   */
  async insertStudentInfo(uid, userInfo) {
    const createStudent = 'INSERT INTO Student (Suid, Major, Stu_Resume, ' +
      'Member_of) VALUES (?, ?, ?, ?)';
    await this.pcon.query(createStudent, [uid, userInfo.major,
      userInfo.resume, userInfo.memberOf]);
  }

  /**
   * Insert a faculty into the database.
   * @param {String} uid      the user id to insert at.
   * @param {Object} userInfo the attributes of the user
   */
  async insertFacultyInfo(uid, userInfo) {
    const createFacultyOrTeam = 'INSERT INTO Faculty_Or_Team (TeamID, ' +
      'is_reg_team) VALUES (? ,?)';
    await this.pcon.query(createFacultyOrTeam, [uid, false]);
    const createFaculty = 'INSERT INTO Faculty (Fuid, Tid) VALUES (?, ?)';
    await this.pcon.query(createFaculty, [uid, userInfo.teamID]);
  }

  /**
   * Insert a employee into the database.
   * @param {String} uid      the user id to insert at.
   * @param {Object} userInfo the attributes of the user
   */
  async insertEmployeeInfo(uid, userInfo) {
    const $createEmployee = 'INSERT INTO Employee (Euid, Works_at, ' +
      'Password) VALUES(?, ?, ?)';
    await this.pcon.query($createEmployee, [uid, userInfo.worksAt,
      await util.hashPassword(userInfo.password)]);
  }
  /**
   * Inserts team
   * @param {String} tid      the team id to insert at.
   * @param {Object} teamInfo the attributes of the team
   */
  async insertTeamInfo(tid, teamInfo) {
    const createFacultyOrTeam = 'INSERT INTO Faculty_Or_Team (TeamID, ' +
      'is_reg_team) VALUES (? ,?)';
    await this.pcon.query(createFacultyOrTeam, [tid, false]);
    const $createTeam = 'INSERT INTO Team (Tid, Assigned_proj, Budget,' +
      'Leader) VALUES(?, ?, IFNULL(?, 0), ?)';
    await this.pcon.query($createTeam, [tid, teamInfo.assignedProj,
      teamInfo.budget, teamInfo.leader]);
  }
<<<<<<< HEAD

=======
  /**
   * Inserts Company
   * @param {String} cName      the cName to insert at.
   * @param {Object} compInfo the attributes of the team
   */
  async insertCompanyInfo(cName, compInfo) {
    const $createCompany = 'INSERT INTO Company (Cname, Logo,' +
      'Manager) VALUES(?, ?, ?)';
    await this.pcon.query($createCompany, [cName, [compInfo.logo,
      compInfo.manager]]);
  }
  /**
   * Inserts Project
   * @param {String} projID      the projID to insert at.
   * @param {Object} projInfo    the attributes of the project
   */
  async insertProjectInfo(projID, projInfo) {
    const $createProject = 'INSERT INTO Project (ProjID, Pname, Image,' +
      'Project_document, Pdescription, Mentor, Sponsor, Advisor, Status,' +
      'Is_visible) VALUES (?, ?, ?, ?, ?, ?, ?, ?, ?, ?)';
    await this.pcon.query($createProject, [projID, [projInfo.pName,
      projInfo.image, projInfo.projDoc, projInfo.pDesc, projInfo.mentor,
      projInfo.sponsor, projInfo.advisor,
      projInfo.status, projInfo.isVisible]]);
  }
>>>>>>> 6edc562c
  //  Loading Various Entity Types
  /**
   * Loads the project info associated with the projID.
   * @param {String} projID    the project ID to search for.
   * @return {Promise} the info as a struct wrapped in a Promise
   */
  async loadProjectInfo(projID) {
    const $selectProj = 'SELECT * FROM Project WHERE ProjID = ?';
    const res = (await this.pcon.query($selectProj, projID)).result;
    if (res.length != 1) throw new Error('No match with given uid');
    mapProperties(res[0], {'ProjID': 'projID', 'Pname': 'pName',
      'Image': 'image', 'Project_document': 'projDoc', 'Pdescription':
        'pDesc', 'Mentor': 'mentor', 'Sponsor': 'sponsor', 'Advisor':
        'advisor', 'Status': 'status'});
  }
  /**
   * Loads the company info associated with the cName.
   * @param {String} cName    the company name to search for.
   * @return {Promise} the info as a struct wrapped in a Promise
   */
  async loadCompanyInfo(cName) {
    const $selectComp = 'SELECT * FROM Company WHERE Cname = ?';
    const res = (await this.pcon.query($selectComp, cName)).result;
    if (res.length != 1) throw new Error('No match with given uid');
    mapProperties(res[0], {'Cname': 'cName', 'Logo': 'logo',
      'Manager': 'manager'});
  }
  /**
   * Loads the user info associated with the uid.
   * @param {String} uid    the user id to search for.
   * @return {Promise} the info as a struct wrapped in a Promise
   */
  async loadUserInfo(uid) {
    const $selectUser = 'SELECT * FROM Users WHERE UserID = ?';
    const res = (await this.pcon.query($selectUser, uid)).result;
    if (res.length != 1) throw new Error('No match with given uid');
    mapProperties(res[0], {'UserID': 'userId', 'Fname': 'fname',
      'Lname': 'lname', 'Email': 'email', 'Address': 'address',
      'is_utd': 'isUtd', 'is_employee': 'isEmployee'});
  }
  /**
   * Loads the user info associated with the uid.
   * @param {String} uid    the user id to search for.
   * @return {Promise} the info as a struct wrapped in a Promise
   */
  async loadTeamInfo(uid) {
    const $selectUser = 'SELECT * FROM Team WHERE Tid = ?';
    const res = (await this.pcon.query($selectUser, uid)).result;
    if (res.length != 1) throw new Error('No match with given uid');
    mapProperties(res[0], {'Tid': 'tid', 'Assigned_proj': 'assignedProj',
      'Budget': 'budget', 'Leader': 'leader'});
  }
  /**
   * Loads the employee info associated with the uid.
   * @param {String} uid    the user id to search for.
   * @return {Promise} the info as a struct wrapped in a Promise
   */
  async loadEmployeeInfo(uid) {
    const $selectEmployee = 'SELECT * FROM Employee WHERE UserID = ?';
    const res = (await this.pcon.query($selectEmployee, uid)).result;
    if (res.length != 1) throw new Error('No match with given uid');
    mapProperties(res[0], {'UserID': 'userID', 'Works_at': worksAt,
      'password': 'password'});
  }
  /**
   * Loads the utd personnel info associated with the uid.
   * @param {String} uid    the user id to search for.
   * @return {Promise} the info as a struct wrapped in a Promise
   */
  async loadUTDInfo(uid) {
    const $selectUTD = 'SELECT * FROM UTDPersonnel WHERE Uid = ?';
    const res = (await this.pcon.query($selectUTD, uid)).result;
    if (res.length != 1) throw new Error('No match with given uid');
    mapProperties(res[0], {'userID': 'userID', 'uType': 'uType',
      'netID': 'netID', 'isAdmin': 'isAdmin'});
  }
  /**
   * Loads the student info associated with the uid.
   * @param {String} uid    the user id to search for.
   * @return {Promise} the info as a struct wrapped in a Promise
   */
  async loadStudentInfo(uid) {
    const $selectStudent = 'SELECT * FROM Student WHERE Suid = ?';
    const res = (await this.pcon.query($selectStudent, uid)).result;
    if (res.length != 1) throw new Error('No match with given uid');
    mapProperties(res[0], {'userID': 'userID', 'major': 'majors',
      'resume': 'resume', 'memberOf': 'memberOf'});
  }
  /**
   * Loads the faculty info associated with the uid.
   * @param {String} uid    the user id to search for.
   * @return {Promise} the info as a struct wrapped in a Promise
   */
  async loadFacultyInfo(uid) {
    const $selectFaculty = 'SELECT * FROM Faculty WHERE Fuid = ?';
    const res = (await this.pcon.query($selectFaculty, uid));
    if (res.length != 1) throw new Error('No match with given uid');
    mapProperties(res[0], {'userID': 'userID', 'teamID': 'teamID'});
  }
}

exports.SQLDatabase = SQLDatabase;<|MERGE_RESOLUTION|>--- conflicted
+++ resolved
@@ -13,7 +13,7 @@
  */
 function mapProperties(obj, props) {
   ret = {};
-  for (const name of Object.getOwnPropertyNames(obj)) {
+  for (const name of Object.getOwnPropertyNames(props)) {
     ret[props[name]] = obj[name];
   }
   return ret;
@@ -36,6 +36,7 @@
 
     // Promisify the query function
     this.con.constructor.prototype.query[util.promisify.custom] = (...args) => {
+      // console.log(this.con.format(...args));
       return new Promise((resolve, reject) => {
         args.push((error, res, flds) => {
           if (error) reject(error);
@@ -95,8 +96,8 @@
     if (this.pcon) {
       // TODO:
       const entityList = ['Help_Ticket', 'Skills_Req', 'Choice', 'Project',
-        'Team', 'UTD_Personnel', 'Student',
-        'Faculty', 'Faculty_Or_Team', 'Users'];
+        'Team', 'UTD_Personnel', 'Student', 'Faculty', 'Faculty_Or_Team',
+        'Users', 'Employee', 'Company'];
       const deleteEntity = 'DELETE FROM ??';
       let i;
       for (i = 0; i < entityList.length; i++) {
@@ -138,7 +139,6 @@
    * @param {Object} userInfo the attributes of the user
    */
   async insertUTDInfo(uid, userInfo) {
-    console.log(uid + 'hello this is insertUTDrInfo uid check');
     const createUTDPerson = 'INSERT INTO UTD_Personnel (Uid, UType, ' +
     'NetID, isAdmin) VALUES (?, ?, ?, ?)';
     await this.pcon.query(createUTDPerson, [uid, userInfo.uType,
@@ -165,9 +165,9 @@
   async insertFacultyInfo(uid, userInfo) {
     const createFacultyOrTeam = 'INSERT INTO Faculty_Or_Team (TeamID, ' +
       'is_reg_team) VALUES (? ,?)';
-    await this.pcon.query(createFacultyOrTeam, [uid, false]);
+    await this.pcon.query(createFacultyOrTeam, [userInfo.tid, false]);
     const createFaculty = 'INSERT INTO Faculty (Fuid, Tid) VALUES (?, ?)';
-    await this.pcon.query(createFaculty, [uid, userInfo.teamID]);
+    await this.pcon.query(createFaculty, [uid, userInfo.tid]);
   }
 
   /**
@@ -179,7 +179,7 @@
     const $createEmployee = 'INSERT INTO Employee (Euid, Works_at, ' +
       'Password) VALUES(?, ?, ?)';
     await this.pcon.query($createEmployee, [uid, userInfo.worksAt,
-      await util.hashPassword(userInfo.password)]);
+      userInfo.password]);
   }
   /**
    * Inserts team
@@ -195,9 +195,7 @@
     await this.pcon.query($createTeam, [tid, teamInfo.assignedProj,
       teamInfo.budget, teamInfo.leader]);
   }
-<<<<<<< HEAD
-
-=======
+
   /**
    * Inserts Company
    * @param {String} cName      the cName to insert at.
@@ -206,8 +204,8 @@
   async insertCompanyInfo(cName, compInfo) {
     const $createCompany = 'INSERT INTO Company (Cname, Logo,' +
       'Manager) VALUES(?, ?, ?)';
-    await this.pcon.query($createCompany, [cName, [compInfo.logo,
-      compInfo.manager]]);
+    await this.pcon.query($createCompany, [cName, compInfo.logo,
+      compInfo.manager]);
   }
   /**
    * Inserts Project
@@ -223,7 +221,7 @@
       projInfo.sponsor, projInfo.advisor,
       projInfo.status, projInfo.isVisible]]);
   }
->>>>>>> 6edc562c
+
   //  Loading Various Entity Types
   /**
    * Loads the project info associated with the projID.
@@ -234,7 +232,7 @@
     const $selectProj = 'SELECT * FROM Project WHERE ProjID = ?';
     const res = (await this.pcon.query($selectProj, projID)).result;
     if (res.length != 1) throw new Error('No match with given uid');
-    mapProperties(res[0], {'ProjID': 'projID', 'Pname': 'pName',
+    return mapProperties(res[0], {'ProjID': 'projID', 'Pname': 'pName',
       'Image': 'image', 'Project_document': 'projDoc', 'Pdescription':
         'pDesc', 'Mentor': 'mentor', 'Sponsor': 'sponsor', 'Advisor':
         'advisor', 'Status': 'status'});
@@ -248,7 +246,7 @@
     const $selectComp = 'SELECT * FROM Company WHERE Cname = ?';
     const res = (await this.pcon.query($selectComp, cName)).result;
     if (res.length != 1) throw new Error('No match with given uid');
-    mapProperties(res[0], {'Cname': 'cName', 'Logo': 'logo',
+    return mapProperties(res[0], {'Cname': 'name', 'Logo': 'logo',
       'Manager': 'manager'});
   }
   /**
@@ -260,9 +258,12 @@
     const $selectUser = 'SELECT * FROM Users WHERE UserID = ?';
     const res = (await this.pcon.query($selectUser, uid)).result;
     if (res.length != 1) throw new Error('No match with given uid');
-    mapProperties(res[0], {'UserID': 'userId', 'Fname': 'fname',
-      'Lname': 'lname', 'Email': 'email', 'Address': 'address',
-      'is_utd': 'isUtd', 'is_employee': 'isEmployee'});
+    const u = await mapProperties(res[0], {'UserID': 'userId', 'Fname': 'fname',
+      'Lname': 'lname', 'Email': 'email', 'Address': 'address', 'is_utd':
+      'isUtd', 'is_employee': 'isEmployee'});
+    u.isUtd = !!u.isUtd;
+    u.isEmployee = !!u.isEmployee;
+    return u;
   }
   /**
    * Loads the user info associated with the uid.
@@ -273,7 +274,7 @@
     const $selectUser = 'SELECT * FROM Team WHERE Tid = ?';
     const res = (await this.pcon.query($selectUser, uid)).result;
     if (res.length != 1) throw new Error('No match with given uid');
-    mapProperties(res[0], {'Tid': 'tid', 'Assigned_proj': 'assignedProj',
+    return mapProperties(res[0], {'Tid': 'tid', 'Assigned_proj': 'assignedProj',
       'Budget': 'budget', 'Leader': 'leader'});
   }
   /**
@@ -282,11 +283,11 @@
    * @return {Promise} the info as a struct wrapped in a Promise
    */
   async loadEmployeeInfo(uid) {
-    const $selectEmployee = 'SELECT * FROM Employee WHERE UserID = ?';
+    const $selectEmployee = 'SELECT * FROM Employee WHERE Euid = ?';
     const res = (await this.pcon.query($selectEmployee, uid)).result;
     if (res.length != 1) throw new Error('No match with given uid');
-    mapProperties(res[0], {'UserID': 'userID', 'Works_at': worksAt,
-      'password': 'password'});
+    return mapProperties(res[0], {'Works_at': 'worksAt',
+      'Password': 'password'});
   }
   /**
    * Loads the utd personnel info associated with the uid.
@@ -294,11 +295,13 @@
    * @return {Promise} the info as a struct wrapped in a Promise
    */
   async loadUTDInfo(uid) {
-    const $selectUTD = 'SELECT * FROM UTDPersonnel WHERE Uid = ?';
+    const $selectUTD = 'SELECT * FROM UTD_Personnel WHERE Uid = ?';
     const res = (await this.pcon.query($selectUTD, uid)).result;
     if (res.length != 1) throw new Error('No match with given uid');
-    mapProperties(res[0], {'userID': 'userID', 'uType': 'uType',
-      'netID': 'netID', 'isAdmin': 'isAdmin'});
+    const u = mapProperties(res[0], {'UType': 'uType', 'NetID': 'netID',
+      'isAdmin': 'isAdmin'});
+    u.isAdmin = !!u.isAdmin;
+    return u;
   }
   /**
    * Loads the student info associated with the uid.
@@ -309,8 +312,9 @@
     const $selectStudent = 'SELECT * FROM Student WHERE Suid = ?';
     const res = (await this.pcon.query($selectStudent, uid)).result;
     if (res.length != 1) throw new Error('No match with given uid');
-    mapProperties(res[0], {'userID': 'userID', 'major': 'majors',
-      'resume': 'resume', 'memberOf': 'memberOf'});
+    const u = mapProperties(res[0], {'Major': 'major', 'Stu_Resume': 'resume',
+      'Member_of': 'memberOf'});
+    return u;
   }
   /**
    * Loads the faculty info associated with the uid.
@@ -319,9 +323,9 @@
    */
   async loadFacultyInfo(uid) {
     const $selectFaculty = 'SELECT * FROM Faculty WHERE Fuid = ?';
-    const res = (await this.pcon.query($selectFaculty, uid));
-    if (res.length != 1) throw new Error('No match with given uid');
-    mapProperties(res[0], {'userID': 'userID', 'teamID': 'teamID'});
+    const res = (await this.pcon.query($selectFaculty, uid)).result;
+    if (res.length != 1) throw new Error('No match with given uid');
+    return mapProperties(res[0], {'Tid': 'tid'});
   }
 }
 
