--- conflicted
+++ resolved
@@ -85,14 +85,9 @@
  * @param {Object} model     the database model to test
  */
 function verifyModel(model) {
-<<<<<<< HEAD
-  before(async () => {
-    await model.beginTransaction();
-=======
   before(async function() {
     this.timeout(30000);
     model.beginTransaction();
->>>>>>> 292c3c27
     await loader.loadIntoDB(model);
     model.commit();
   });
@@ -188,23 +183,7 @@
               assert.strictEqual(u[prop], table[uid][prop]);
             }
           }));
-<<<<<<< HEAD
-    }
-
-    describe('User', function() {
-      it('should have a .utd object associated with it if .isUtd',
-          checkType(utdFilt, user.UTDPersonnel));
-      it('should have a .employee object associated with it if .isEmployee',
-          checkType(empFilt, user.Employee));
-
-      const should = ['fname', 'lname', 'email', 'address', 'isUtd',
-        'isEmployee', 'userId'];
-      const maybe = ['employee', 'utd', 'uid', 'teams'];
-      checkUserProps(it, (x) => x, db2.USER, should, maybe);
-    });
-=======
         }
->>>>>>> 292c3c27
 
         it(`shouldn't have other properties other than [${maybe}]`,
             forEachUsersB(filter, (uid, u) => {
@@ -255,18 +234,12 @@
         it('should exist', exists(facFilt));
         checkUserProps(it, facFilt, db2.FACULTY, should, maybe);
       });
-
-<<<<<<< HEAD
-      it('should get invalid userID from invalid email', async function() {
-        const uid = (await model.searchUserByEmail('pvanarsdalld@smh.com.auu'));
-        assert.strictEqual(uid, null);
-=======
+      
       describe('Staff', function() {
         const should = [];
         const maybe = ['uid'];
         it('should exist', exists(staffFilt));
         checkUserProps(it, staffFilt, db2.STAFF, should, maybe);
->>>>>>> 292c3c27
       });
 
       describe('Employee', function() {
